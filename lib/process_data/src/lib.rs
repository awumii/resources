--- conflicted
+++ resolved
@@ -142,12 +142,8 @@
 /// `Deserialize`.
 #[derive(Debug, Default, Clone, Hash, PartialEq, Eq, Serialize, Deserialize)]
 pub struct ProcessData {
-<<<<<<< HEAD
-    pub pid: i32,
+    pub pid: libc::pid_t,
     pub parent_pid: i32,
-=======
-    pub pid: libc::pid_t,
->>>>>>> 197b90d7
     pub user: String,
     pub comm: String,
     pub commandline: String,
@@ -275,15 +271,10 @@
         let comm = comm.replace('\n', "");
 
         // -2 to accommodate for only collecting after the second item (which is the executable name as mentioned above)
-<<<<<<< HEAD
-        let parent_pid = stat[3 - 2].parse::<i32>()?;
-        let user_cpu_time = stat[13 - 2].parse::<u64>()?;
-        let system_cpu_time = stat[14 - 2].parse::<u64>()?;
-=======
+        let parent_pid = stat[3 - 2].parse()?;
         let user_cpu_time = stat[13 - 2].parse()?;
         let system_cpu_time = stat[14 - 2].parse()?;
         let nice = stat[18 - 2].parse()?;
->>>>>>> 197b90d7
 
         let mut affinity = Vec::with_capacity(*NUM_CPUS);
         RE_AFFINITY
